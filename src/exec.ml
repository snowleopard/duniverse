--- conflicted
+++ resolved
@@ -278,18 +278,10 @@
     | Some url, Some tag -> Fmt.strf "%s#%s" url tag
     | Some url, None -> url
   in
-<<<<<<< HEAD
-  let cmd =
-    let open Cmd in
-    v "opam" % "pin" %% switch_path repo % "add" % "-yn" % (pin ^ ".dev") % targ
-  in
-  OS.Cmd.(run_out ~err:err_null cmd |> out_log)
-=======
   run_and_log
     Cmd.(
-      v "opam" % "pin" %% switch_path repo % "add" % "-n" % (pin ^ ".dev")
+      v "opam" % "pin" %% switch_path repo % "add" % "-yn" % (pin ^ ".dev")
       % targ)
->>>>>>> 297d87b9
 
 let add_opam_local_pin ~repo package =
   run_and_log
